--- conflicted
+++ resolved
@@ -13,14 +13,8 @@
 
 (function(global) {
 
-<<<<<<< HEAD
 var init = function($, _, cfiRuntimeErrors) {
     
-=======
-var init = function($, cfiRuntimeErrors) {
-
-
->>>>>>> 2dd3830f
 var obj = {
 
 // Description: This model contains the implementation for "instructions" included in the EPUB CFI domain specific language (DSL). 
@@ -316,26 +310,13 @@
                     }
                 }
 
-<<<<<<< HEAD
                 if (elementBlacklist && elementBlacklist.length) {
-                    var elementTag = element.tagName;
-                    if (elementTag) {
+                    if (element.tagName) {
                         var isElementBlacklisted = _.find(elementBlacklist, function (blacklistedTag) {
                             blacklistedTag = blacklistedTag.toLowerCase();
-                            return blacklistedTag === elementTag.toLowerCase();
+                            return self._matchesLocalNameOrElement(element, blacklistedTag)
                         });
                         if (isElementBlacklisted) {
-=======
-                if (elementBlacklist) {
-                    
-                    // For each type of element
-                    $.each(elementBlacklist, function (index, value) {
-
-                        if (self._matchesLocalNameOrElement($currElement[0], value)) {
-                            includeInList = false;
-
-                            // Break this loop
->>>>>>> 2dd3830f
                             return false;
                         }
                     }
@@ -357,7 +338,7 @@
 
     _matchesLocalNameOrElement: function (element, otherNameOrElement) {
         if (typeof otherNameOrElement === 'string') {
-            return element.localName === otherNameOrElement;
+            return (element.localName || element.nodeName) === otherNameOrElement;
         } else {
             return element.isSameNode(otherNameOrElement);
         }
